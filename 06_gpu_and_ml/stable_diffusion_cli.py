--- conflicted
+++ resolved
@@ -158,11 +158,7 @@
         self.pipe.enable_xformers_memory_efficient_attention()
         print(f"total startup => {time.time() - start:.3f}s")
 
-<<<<<<< HEAD
     @stub.function(gpu=modal.gpu.A10G())
-=======
-    @stub.function(gpu="A10G")
->>>>>>> 154bc5a5
     def run_inference(self, prompt: str, steps: int = 20, batch_size: int = 4) -> list[bytes]:
         import torch
 
